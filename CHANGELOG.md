--- conflicted
+++ resolved
@@ -172,20 +172,12 @@
 
 ```typescript
 // Before
-<<<<<<< HEAD
 import { DEFAULT_D1_BATCH_SIZE } from 'refine-sqlx/d1';
 
 // After
-import { DEFAULT_BATCH_SIZE } from 'refine-sqlx/d1';
+import { DEFAULT_BATCH_SIZE, DEFAULT_D1_BATCH_SIZE } from 'refine-sqlx/d1';
 // or
 import { DEFAULT_BATCH_SIZE } from 'refine-sqlx';
-=======
-
-// or
-import { DEFAULT_BATCH_SIZE } from 'refine-sqlx';
-// After
-import { DEFAULT_BATCH_SIZE, DEFAULT_D1_BATCH_SIZE } from 'refine-sqlx/d1';
->>>>>>> 8ad949b4
 ```
 
 All other APIs remain unchanged. The value is still `50`.
